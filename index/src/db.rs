use anyhow::{Result};
use rocksdb;

//use hex;
use rand::random;
use std::path::Path;
use std::sync::atomic::{AtomicBool, Ordering};
use tempdir::TempDir;
use uuid::Uuid;

pub(crate) type Row = Box<[u8]>;

#[derive(Default)]
pub(crate) struct WriteBatch {
    pub(crate) tip_row: Row,
    pub(crate) tip_height: u32,
    pub(crate) header_rows: Vec<Row>,
    pub(crate) funding_rows: Vec<Row>,
    pub(crate) spending_rows: Vec<Row>,
    pub(crate) txid_rows: Vec<Row>,
}

impl WriteBatch {
    pub(crate) fn sort(&mut self) {
        self.header_rows.sort_unstable();
        self.funding_rows.sort_unstable();
        self.spending_rows.sort_unstable();
        self.txid_rows.sort_unstable();
    }
}

/// RocksDB wrapper for index storage
pub struct DBStore {
    pub db: rocksdb::DB,
    pub bulk_import: AtomicBool,
}

const CONFIG_CF: &str = "config";
const HEADERS_CF: &str = "headers";
const TXID_CF: &str = "txid";
const FUNDING_CF: &str = "funding";
const SPENDING_CF: &str = "spending";
const INDEX_CF: &str = "index";
const HEIGHT_CF: &str = "height";

const COLUMN_FAMILIES: &[&str] = &[CONFIG_CF, HEADERS_CF, TXID_CF, FUNDING_CF, SPENDING_CF, INDEX_CF, HEIGHT_CF];

const CONFIG_KEY: &str = "C";
pub(crate) const TIP_KEY: &[u8] = b"T";
pub(crate) const HEIGHT_KEY: &[u8] = b"H";

pub fn index_cf(db: &rocksdb::DB) -> &rocksdb::ColumnFamily {
    db.cf_handle(INDEX_CF).expect("missing INDEX_CF")
}

// Taken from https://github.com/facebook/rocksdb/blob/master/include/rocksdb/db.h#L654-L689
const DB_PROPERIES: &[&str] = &[
    "rocksdb.num-immutable-mem-table",
    "rocksdb.mem-table-flush-pending",
    "rocksdb.compaction-pending",
    "rocksdb.background-errors",
    "rocksdb.cur-size-active-mem-table",
    "rocksdb.cur-size-all-mem-tables",
    "rocksdb.size-all-mem-tables",
    "rocksdb.num-entries-active-mem-table",
    "rocksdb.num-entries-imm-mem-tables",
    "rocksdb.num-deletes-active-mem-table",
    "rocksdb.num-deletes-imm-mem-tables",
    "rocksdb.estimate-num-keys",
    "rocksdb.estimate-table-readers-mem",
    "rocksdb.is-file-deletions-enabled",
    "rocksdb.num-snapshots",
    "rocksdb.oldest-snapshot-time",
    "rocksdb.num-live-versions",
    "rocksdb.current-super-version-number",
    "rocksdb.estimate-live-data-size",
    "rocksdb.min-log-number-to-keep",
    "rocksdb.min-obsolete-sst-number-to-keep",
    "rocksdb.total-sst-files-size",
    "rocksdb.live-sst-files-size",
    "rocksdb.base-level",
    "rocksdb.estimate-pending-compaction-bytes",
    "rocksdb.num-running-compactions",
    "rocksdb.num-running-flushes",
    "rocksdb.actual-delayed-write-rate",
    "rocksdb.is-write-stopped",
    "rocksdb.estimate-oldest-key-time",
    "rocksdb.block-cache-capacity",
    "rocksdb.block-cache-usage",
    "rocksdb.block-cache-pinned-usage",
];

#[derive(Debug, Deserialize, Serialize)]
struct Config {
    compacted: bool,
    format: u64,
}

const CURRENT_FORMAT: u64 = 0;

impl Default for Config {
    fn default() -> Self {
        Config {
            compacted: false,
            format: CURRENT_FORMAT,
        }
    }
}


fn default_opts() -> rocksdb::Options {
    let mut block_opts = rocksdb::BlockBasedOptions::default();
    block_opts.set_checksum_type(rocksdb::ChecksumType::CRC32c);

    let mut opts = rocksdb::Options::default();
//    opts.set_keep_log_file_num(10);
    opts.set_max_open_files(-1);
    opts.set_compaction_style(rocksdb::DBCompactionStyle::Level);
    opts.set_compression_type(rocksdb::DBCompressionType::Lz4);
//    opts.set_target_file_size_base(256 << 20);
    opts.set_write_buffer_size(256 << 24);
    opts.set_disable_auto_compactions(true); // for initial bulk load
//    opts.set_advise_random_on_open(false); // bulk load uses sequential I/O
    opts.set_prefix_extractor(rocksdb::SliceTransform::create_fixed_prefix(8));
    opts.set_block_based_table_factory(&block_opts);
    opts
}
impl DBStore {
    fn create_cf_descriptors() -> Vec<rocksdb::ColumnFamilyDescriptor> {
        COLUMN_FAMILIES
            .iter()
            .map(|&name| rocksdb::ColumnFamilyDescriptor::new(name, default_opts()))
            .collect()
    }

    fn open_internal(path: &Path, log_dir: Option<&Path>, view: bool) -> Result<Self> {
        debug!("DBStore open_internal");
        let mut db_opts = default_opts();
        db_opts.create_if_missing(true);
        db_opts.create_missing_column_families(true);
        if let Some(d) = log_dir {
            db_opts.set_db_log_dir(d);
        }

        let db = if view {
            rocksdb::DB::open_as_secondary(
                &db_opts,
                path,
                TempDir::new(
                    Uuid::from_u128(random::<u128>())
                        .hyphenated()
                        .to_string()
                        .as_str(),
                )
                .unwrap()
                .path(),
            )?
        } else {
            debug!("open_cf_descriptors");
            rocksdb::DB::open_cf_descriptors(&db_opts, path, Self::create_cf_descriptors()).expect(&format!("failed to open DB: {}", path.display()))
//                .with_context(|| format!("failed to open DB: {}", path.display()))?
        };
        debug!("rocksdb opened");
        let live_files = db.live_files()?;
        info!(
            "{:?}: {} SST files, {} GB, {} Grows",
            path,
            live_files.len(),
            live_files.iter().map(|f| f.size).sum::<usize>() as f64 / 1e9,
            live_files.iter().map(|f| f.num_entries).sum::<u64>() as f64 / 1e9
        );
        let store = DBStore {
            db,
            bulk_import: AtomicBool::new(true),
        };
        Ok(store)
    }

    /*
    fn is_legacy_format(&self) -> bool {
        // In legacy DB format, all data was stored in a single (default) column family.
        self.db
            .iterator(rocksdb::IteratorMode::Start)
            .next()
            .is_some()
    }

    */
    /// Opens a new RocksDB at the specified location.
    pub fn open(
        path: &Path,
        log_dir: Option<&Path>,
        view: bool,
    ) -> Result<Self> {
        let store = Self::open_internal(path, log_dir, view)?;
        let config = store.get_config();
        debug!("DB {:?}", config);
        let config = config.unwrap_or_default(); // use default config when DB is empty

        /*
        let reindex_cause = if store.is_legacy_format() {
            Some("legacy format".to_owned())
        } else if config.format != CURRENT_FORMAT {
            Some(format!(
                "unsupported format {} != {}",
                config.format, CURRENT_FORMAT
            ))
        } else {
            None
        };
        */
        /*
        if let Some(cause) = reindex_cause {
            if !auto_reindex {
                bail!("re-index required due to {}", cause);
            }
            warn!(
                "Database needs to be re-indexed due to {}, going to delete {}",
                cause,
                path.display()
            );
            // close DB before deletion
            drop(store);
            rocksdb::DB::destroy(&default_opts(), path).with_context(|| {
                format!(
                    "re-index required but the old database ({}) can not be deleted",
                    path.display()
                )
            })?;
            store = Self::open_internal(path, log_dir, view)?;
            config = Config::default(); // re-init config after dropping DB
        }
        */
        if config.compacted {
            store.start_compactions();
        }
        store.set_config(config);
        Ok(store)
    }

    fn config_cf(&self) -> &rocksdb::ColumnFamily {
        self.db.cf_handle(CONFIG_CF).expect("missing CONFIG_CF")
    }

    fn funding_cf(&self) -> &rocksdb::ColumnFamily {
        self.db.cf_handle(FUNDING_CF).expect("missing FUNDING_CF")
    }

    fn spending_cf(&self) -> &rocksdb::ColumnFamily {
        self.db.cf_handle(SPENDING_CF).expect("missing SPENDING_CF")
    }

    fn txid_cf(&self) -> &rocksdb::ColumnFamily {
        self.db.cf_handle(TXID_CF).expect("missing TXID_CF")
    }

    fn headers_cf(&self) -> &rocksdb::ColumnFamily {
        self.db.cf_handle(HEADERS_CF).expect("missing HEADERS_CF")
    }
<<<<<<< HEAD
    /*
=======
    fn height_cf(&self) -> &rocksdb::ColumnFamily {
        self.db.cf_handle(HEIGHT_CF).expect("missing HEADERS_CF")
    }
>>>>>>> 3a9e2e43
    fn index_cf(&self) -> &rocksdb::ColumnFamily {
        self.db.cf_handle(INDEX_CF).expect("missing INDEX_CF")
    }
    */

    pub(crate) fn iter_funding(&self, prefix: Row) -> impl Iterator<Item = Row> + '_ {
        self.iter_prefix_cf(self.funding_cf(), prefix)
    }

    pub(crate) fn iter_spending(&self, prefix: Row) -> impl Iterator<Item = Row> + '_ {
        self.iter_prefix_cf(self.spending_cf(), prefix)
    }

    pub(crate) fn iter_txid(&self, prefix: Row) -> impl Iterator<Item = Row> + '_ {
        self.iter_prefix_cf(self.txid_cf(), prefix)
    }

    fn iter_prefix_cf(
        &self,
        cf: &rocksdb::ColumnFamily,
        prefix: Row,
    ) -> impl Iterator<Item = Row> + '_ {
        let mode = rocksdb::IteratorMode::From(&prefix, rocksdb::Direction::Forward);
        let mut opts = rocksdb::ReadOptions::default();
        opts.set_prefix_same_as_start(true); // requires .set_prefix_extractor() above.
        self.db
            .iterator_cf_opt(cf, opts, mode)
            .map(|row| row.expect("prefix iterator failed").0) // values are empty in prefix-scanned CFs
    }

    pub(crate) fn read_headers(&self) -> Vec<Row> {
        let mut opts = rocksdb::ReadOptions::default();
        opts.fill_cache(false);
        self.db
            .iterator_cf_opt(self.headers_cf(), opts, rocksdb::IteratorMode::Start)
            .map(|row| row.expect("header iterator failed").0) // extract key from row
            .filter(|key| &key[..] != TIP_KEY) // headers' rows are longer than TIP_KEY
            .collect()
    }

    pub(crate) fn get_tip(&self) -> Option<Vec<u8>> {
        self.db
            .get_cf(self.headers_cf(), TIP_KEY)
            .expect("get_tip failed")
    }

    pub(crate) fn write(&self, batch: &WriteBatch) {
        let mut db_batch = rocksdb::WriteBatch::default();
        for key in &batch.funding_rows {
            db_batch.put_cf(self.funding_cf(), key, b"");
        }
        for key in &batch.spending_rows {
            db_batch.put_cf(self.spending_cf(), key, b"");
        }
        for key in &batch.txid_rows {
            db_batch.put_cf(self.txid_cf(), key, b"");
        }
        for key in &batch.header_rows {
            db_batch.put_cf(self.headers_cf(), key, b"");
        }
        db_batch.put_cf(self.headers_cf(), TIP_KEY, &batch.tip_row);
        db_batch.put_cf(self.height_cf(), HEIGHT_KEY, &batch.tip_height.to_le_bytes().to_vec());

        let opts = rocksdb::WriteOptions::default();
//        let bulk_import = self.bulk_import.load(Ordering::Relaxed);
//        opts.set_sync(!bulk_import);
        self.db.write_opt(db_batch, &opts).unwrap();
//        self.db.flush_wal(true).unwrap();
//        self.flush();
    }

    pub(crate) fn flush(&self) {
        debug!("flushing DB column families");
        let mut config = self.get_config().unwrap_or_default();
        for name in COLUMN_FAMILIES {
            let cf = self.db.cf_handle(name).expect("missing CF");
            self.db.flush_cf(cf).expect("CF flush failed");
        }
        if !config.compacted {
            for name in COLUMN_FAMILIES {
                info!("starting {} compaction", name);
                let cf = self.db.cf_handle(name).expect("missing CF");
                self.db.compact_range_cf(cf, None::<&[u8]>, None::<&[u8]>);
            }
            config.compacted = true;
            self.set_config(config);
            info!("finished full compaction");
            self.start_compactions();
        }
        if log_enabled!(log::Level::Trace) {
            let stats = self
                .db
                .property_value("rocksdb.dbstats")
                .expect("failed to get property")
                .expect("missing property");
            trace!("RocksDB stats: {}", stats);
        }
    }

    pub(crate) fn get_properties(
        &self,
    ) -> impl Iterator<Item = (&'static str, &'static str, u64)> + '_ {
        COLUMN_FAMILIES.iter().flat_map(move |cf_name| {
            let cf = self.db.cf_handle(cf_name).expect("missing CF");
            DB_PROPERIES.iter().filter_map(move |property_name| {
                let value = self
                    .db
                    .property_int_value_cf(cf, *property_name)
                    .expect("failed to get property");
                Some((*cf_name, *property_name, value?))
            })
        })
    }

    fn start_compactions(&self) {
        self.bulk_import.store(false, Ordering::Relaxed);
        for name in COLUMN_FAMILIES {
            let cf = self.db.cf_handle(name).expect("missing CF");
            self.db
                .set_options_cf(cf, &[("disable_auto_compactions", "false")])
                .expect("failed to start auto-compactions");
        }
        debug!("auto-compactions enabled");
    }

    fn set_config(&self, config: Config) {
        let opts = rocksdb::WriteOptions::default();
//        opts.set_sync(true);
//        opts.disable_wal(false);
        let value = serde_json::to_vec(&config).expect("failed to serialize config");
        self.db
            .put_cf_opt(self.config_cf(), CONFIG_KEY, value, &opts)
            .expect("DB::put failed");
    }

    fn get_config(&self) -> Option<Config> {
        self.db
            .get_cf(self.config_cf(), CONFIG_KEY)
            .expect("DB::get failed")
            .map(|value| serde_json::from_slice(&value).expect("failed to deserialize Config"))
    }
}

impl Drop for DBStore {
    fn drop(&mut self) {
        info!("closing DB at {}", self.db.path().display());
    }
}

#[cfg(test)]
mod tests {
    use super::{rocksdb, DBStore, WriteBatch, CURRENT_FORMAT};
    use std::ffi::{OsStr, OsString};
    use std::path::Path;

    #[test]
    fn test_reindex_new_format() {
        let dir = tempfile::tempdir().unwrap();
        {
            let store = DBStore::open(dir.path(), None, false).unwrap();
            let mut config = store.get_config().unwrap();
            config.format += 1;
            store.set_config(config);
        };
        assert_eq!(
            DBStore::open(dir.path(), None, false)
                .err()
                .unwrap()
                .to_string(),
            format!(
                "re-index required due to unsupported format {} != {}",
                CURRENT_FORMAT + 1,
                CURRENT_FORMAT
            )
        );
        {
            let store = DBStore::open(dir.path(), None, true).unwrap();
            store.flush();
            let config = store.get_config().unwrap();
            assert_eq!(config.format, CURRENT_FORMAT);
            assert!(!store.is_legacy_format());
        }
    }

    #[test]
    fn test_reindex_legacy_format() {
        let dir = tempfile::tempdir().unwrap();
        {
            let mut db_opts = rocksdb::Options::default();
            db_opts.create_if_missing(true);
            let db = rocksdb::DB::open(&db_opts, dir.path()).unwrap();
            db.put(b"F", b"").unwrap(); // insert legacy DB compaction marker (in 'default' column family)
        };
        assert_eq!(
            DBStore::open(dir.path(), None, false)
                .err()
                .unwrap()
                .to_string(),
            format!("re-index required due to legacy format",)
        );
        {
            let store = DBStore::open(dir.path(), None, true).unwrap();
            store.flush();
            let config = store.get_config().unwrap();
            assert_eq!(config.format, CURRENT_FORMAT);
        }
    }

    #[test]
    fn test_db_prefix_scan() {
        let dir = tempfile::tempdir().unwrap();
        let store = DBStore::open(dir.path(), None, true).unwrap();

        let items: &[&[u8]] = &[
            b"ab",
            b"abcdefgh",
            b"abcdefghj",
            b"abcdefghjk",
            b"abcdefghxyz",
            b"abcdefgi",
            b"b",
            b"c",
        ];

        store.write(&WriteBatch {
            txid_rows: to_rows(items),
            ..Default::default()
        });

        let rows = store.iter_txid(b"abcdefgh".to_vec().into_boxed_slice());
        assert_eq!(rows.collect::<Vec<_>>(), to_rows(&items[1..5]));
    }

    fn to_rows(values: &[&[u8]]) -> Vec<Box<[u8]>> {
        values
            .iter()
            .map(|v| v.to_vec().into_boxed_slice())
            .collect()
    }

    #[test]
    fn test_db_log_in_same_dir() {
        let dir1 = tempfile::tempdir().unwrap();
        let _store = DBStore::open(dir1.path(), None, true).unwrap();

        // LOG file is created in dir1
        let dir_files = list_log_files(dir1.path());
        assert_eq!(dir_files, vec![OsStr::new("LOG")]);

        let dir2 = tempfile::tempdir().unwrap();
        let dir3 = tempfile::tempdir().unwrap();
        let _store = DBStore::open(dir2.path(), Some(dir3.path()), true).unwrap();

        // *_LOG file is not created in dir2, but in dir3
        let dir_files = list_log_files(dir2.path());
        assert_eq!(dir_files, Vec::<OsString>::new());

        let dir_files = list_log_files(dir3.path());
        assert_eq!(dir_files.len(), 1);
        assert!(dir_files[0].to_str().unwrap().ends_with("_LOG"));
    }

    fn list_log_files(path: &Path) -> Vec<OsString> {
        path.read_dir()
            .unwrap()
            .map(|e| e.unwrap().file_name())
            .filter(|e| e.to_str().unwrap().contains("LOG"))
            .collect()
    }
}<|MERGE_RESOLUTION|>--- conflicted
+++ resolved
@@ -257,13 +257,10 @@
     fn headers_cf(&self) -> &rocksdb::ColumnFamily {
         self.db.cf_handle(HEADERS_CF).expect("missing HEADERS_CF")
     }
-<<<<<<< HEAD
-    /*
-=======
     fn height_cf(&self) -> &rocksdb::ColumnFamily {
         self.db.cf_handle(HEIGHT_CF).expect("missing HEADERS_CF")
     }
->>>>>>> 3a9e2e43
+    /*
     fn index_cf(&self) -> &rocksdb::ColumnFamily {
         self.db.cf_handle(INDEX_CF).expect("missing INDEX_CF")
     }
